
import React, { useState, useEffect } from 'react';
import { Card, CardContent, CardHeader, CardTitle, CardDescription } from "@/components/ui/card";
import { Button } from "@/components/ui/button";
import { Input } from "@/components/ui/input";
import { Label } from "@/components/ui/label";
import { Select, SelectContent, SelectItem, SelectTrigger, SelectValue } from "@/components/ui/select";
import { Checkbox } from "@/components/ui/checkbox";
import { DatabaseType, MySQLConfig, MSSQLConfig, DatabaseMetadata } from '@/lib/types';
import { toast } from 'sonner';
import { getDatabaseMetadata } from '@/lib/sqlService';
import { Spinner } from '@/components/ui/spinner';
import { Key, Database, Table2, Search } from 'lucide-react';

interface SqlConnectionFormProps {
  onConnect: (type: DatabaseType, config: MySQLConfig | MSSQLConfig, query: string, isTable: boolean) => Promise<void>;
  isConnecting: boolean;
}

const SqlConnectionForm: React.FC<SqlConnectionFormProps> = ({ onConnect, isConnecting }) => {
  const [dbType, setDbType] = useState<DatabaseType>('mssql');
  const [server, setServer] = useState<string>('localhost');
  const [port, setPort] = useState<string>(dbType === 'mssql' ? '1433' : '3306');
  const [database, setDatabase] = useState<string>('');
  const [username, setUsername] = useState<string>('');
  const [password, setPassword] = useState<string>('');
  const [query, setQuery] = useState<string>('');
  const [isTable, setIsTable] = useState<boolean>(true);
  const [encrypt, setEncrypt] = useState<boolean>(true);
  const [trustServerCert, setTrustServerCert] = useState<boolean>(true);
  
  // New states for Windows Authentication
  const [authType, setAuthType] = useState<'default' | 'windows'>('default');
  const [domain, setDomain] = useState<string>('');
  
  // New states for table/view selection
  const [loadingMetadata, setLoadingMetadata] = useState<boolean>(false);
  const [databaseMetadata, setDatabaseMetadata] = useState<DatabaseMetadata | null>(null);
  const [selectedObjectType, setSelectedObjectType] = useState<'table' | 'view'>('table');

  const handleTypeChange = (value: string) => {
    const newType = value as DatabaseType;
    setDbType(newType);
    setPort(newType === 'mssql' ? '1433' : '3306');
    // Reset auth type for MySQL as it doesn't support Windows Auth
    if (newType === 'mysql') {
      setAuthType('default');
    }
  };

  // Function to fetch database metadata (tables and views)
  const fetchDatabaseMetadata = async () => {
    if (!server || !database) {
      toast.error('Please enter server and database name first');
      return;
    }

    setLoadingMetadata(true);
    setDatabaseMetadata(null); // Clear previous metadata while loading
    
    try {
      let config: MySQLConfig | MSSQLConfig;
      
      if (dbType === 'mysql') {
        config = {
          host: server,
          port: parseInt(port, 10),
          user: username,
          password,
          database
        };
      } else {
        config = {
          server,
          port: parseInt(port, 10),
          user: authType === 'default' ? username : '',
          password: authType === 'default' ? password : '',
          database,
          options: {
            encrypt,
            trustServerCertificate: trustServerCert,
            authentication: authType,
            domain: authType === 'windows' ? domain : undefined
          }
        };
      }

<<<<<<< HEAD
      const metadata = await getDatabaseMetadata(dbType, config);
      setDatabaseMetadata(metadata);
      
      // If tables are available, preselect the first one
      if (metadata.tables.length > 0 && isTable) {
        setQuery(metadata.tables[0]);
=======
      console.log('Fetching database metadata with config:', 
        { ...config, password: config.password ? '***HIDDEN***' : undefined });
      
      // Call the service to get real database metadata
      const metadata = await getDatabaseMetadata(dbType, config);
      console.log('Received metadata from server:', metadata);
      
      if (!metadata || (!metadata.tables.length && !metadata.views.length)) {
        toast.warning('No tables or views found in the database');
      } else {
        setDatabaseMetadata(metadata);
        
        // Set initial table selection if available
        if (metadata.tables.length > 0) {
          setQuery(metadata.tables[0]);
          setSelectedObjectType('table');
        } else if (metadata.views.length > 0) {
          setQuery(metadata.views[0]);
          setSelectedObjectType('view');
        }
        
        // Show success message with count of found objects
        toast.success(`Found ${metadata.tables.length} tables and ${metadata.views.length} views`);
>>>>>>> 75491e2c
      }
    } catch (error) {
      console.error('Error fetching database metadata:', error);
      toast.error(`Failed to get database objects: ${error instanceof Error ? error.message : 'Unknown error'}`);
    } finally {
      setLoadingMetadata(false);
    }
  };

  const handleConnect = async () => {
    if (!server || !database) {
      toast.error('Please fill in all required fields');
      return;
    }

    // For default authentication, username is required
    if (authType === 'default' && !username) {
      toast.error('Please provide a username for SQL authentication');
      return;
    }

    try {
      let config: MySQLConfig | MSSQLConfig;
      
      if (dbType === 'mysql') {
        config = {
          host: server,
          port: parseInt(port, 10),
          user: username,
          password,
          database
        };
      } else {
        config = {
          server,
          port: parseInt(port, 10),
          user: authType === 'default' ? username : '',
          password: authType === 'default' ? password : '',
          database,
          options: {
            encrypt,
            trustServerCertificate: trustServerCert,
            authentication: authType,
            domain: authType === 'windows' ? domain : undefined
          }
        };
      }

      await onConnect(dbType, config, query, isTable);
    } catch (error) {
      console.error('Connection error:', error);
      toast.error(`Failed to connect: ${error instanceof Error ? error.message : 'Unknown error'}`);
    }
  };

  // Effect to reset table selection when switching between table and query mode
  useEffect(() => {
    if (isTable && databaseMetadata) {
      if (selectedObjectType === 'table' && databaseMetadata.tables.length > 0) {
        setQuery(databaseMetadata.tables[0]);
      } else if (selectedObjectType === 'view' && databaseMetadata.views.length > 0) {
        setQuery(databaseMetadata.views[0]);
      }
    } else if (!isTable) {
      setQuery('');
    }
  }, [isTable, selectedObjectType, databaseMetadata]);

  return (
    <Card>
      <CardHeader>
        <CardTitle>SQL Database Connection</CardTitle>
        <CardDescription>Connect to a SQL database to load data for deduplication</CardDescription>
      </CardHeader>
      <CardContent className="space-y-4">
        <div className="grid grid-cols-1 gap-4 sm:grid-cols-2">
          <div className="space-y-2">
            <Label htmlFor="db-type">Database Type</Label>
            <Select value={dbType} onValueChange={handleTypeChange}>
              <SelectTrigger id="db-type">
                <SelectValue placeholder="Select database type" />
              </SelectTrigger>
              <SelectContent>
                <SelectItem value="mssql">Microsoft SQL Server</SelectItem>
                <SelectItem value="mysql">MySQL / MariaDB</SelectItem>
              </SelectContent>
            </Select>
          </div>
        </div>

        <div className="grid grid-cols-1 gap-4 sm:grid-cols-3">
          <div className="space-y-2">
            <Label htmlFor="server">Server</Label>
            <Input 
              id="server" 
              value={server} 
              onChange={(e) => setServer(e.target.value)} 
              placeholder={dbType === 'mssql' ? 'localhost\\SQLEXPRESS' : 'localhost'} 
            />
          </div>
          
          <div className="space-y-2">
            <Label htmlFor="port">Port</Label>
            <Input 
              id="port" 
              value={port} 
              onChange={(e) => setPort(e.target.value)} 
              type="number"
            />
          </div>
          
          <div className="space-y-2">
            <Label htmlFor="database">Database</Label>
            <Input 
              id="database" 
              value={database} 
              onChange={(e) => setDatabase(e.target.value)} 
              placeholder="database_name"
            />
          </div>
        </div>

        {dbType === 'mssql' && (
          <div className="space-y-2">
            <Label>Authentication Type</Label>
            <div className="grid grid-cols-1 gap-4 sm:grid-cols-2">
              <div className="flex items-center space-x-2">
                <Checkbox 
                  id="sql-auth" 
                  checked={authType === 'default'} 
                  onCheckedChange={() => setAuthType('default')} 
                />
                <Label htmlFor="sql-auth" className="cursor-pointer flex items-center">
                  <Key className="h-4 w-4 mr-2" />
                  SQL Server Authentication
                </Label>
              </div>
              
              <div className="flex items-center space-x-2">
                <Checkbox 
                  id="windows-auth" 
                  checked={authType === 'windows'} 
                  onCheckedChange={() => setAuthType('windows')} 
                />
                <Label htmlFor="windows-auth" className="cursor-pointer flex items-center">
                  <Key className="h-4 w-4 mr-2" />
                  Windows Authentication
                </Label>
              </div>
            </div>
          </div>
        )}

        {authType === 'default' && (
          <div className="grid grid-cols-1 gap-4 sm:grid-cols-2">
            <div className="space-y-2">
              <Label htmlFor="username">Username</Label>
              <Input 
                id="username" 
                value={username} 
                onChange={(e) => setUsername(e.target.value)} 
                placeholder="username" 
              />
            </div>
            
            <div className="space-y-2">
              <Label htmlFor="password">Password</Label>
              <Input 
                id="password" 
                type="password" 
                value={password} 
                onChange={(e) => setPassword(e.target.value)} 
                placeholder="••••••••" 
              />
            </div>
          </div>
        )}

        {authType === 'windows' && dbType === 'mssql' && (
          <div className="space-y-2">
            <Label htmlFor="domain">Domain (Optional)</Label>
            <Input 
              id="domain" 
              value={domain} 
              onChange={(e) => setDomain(e.target.value)} 
              placeholder="DOMAIN" 
            />
            <p className="text-xs text-muted-foreground">
              Leave empty to use current Windows credentials
            </p>
          </div>
        )}

        {dbType === 'mssql' && (
          <div className="grid grid-cols-1 gap-4 sm:grid-cols-2">
            <div className="flex items-center space-x-2">
              <Checkbox 
                id="encrypt" 
                checked={encrypt} 
                onCheckedChange={(checked) => setEncrypt(checked as boolean)} 
              />
              <Label htmlFor="encrypt" className="cursor-pointer">
                Encrypt Connection
              </Label>
            </div>
            
            <div className="flex items-center space-x-2">
              <Checkbox 
                id="trust-server-cert" 
                checked={trustServerCert} 
                onCheckedChange={(checked) => setTrustServerCert(checked as boolean)} 
              />
              <Label htmlFor="trust-server-cert" className="cursor-pointer">
                Trust Server Certificate
              </Label>
            </div>
          </div>
        )}

        <div className="space-y-2">
          <div className="flex items-center justify-between">
            <div className="flex items-center space-x-2">
              <Checkbox 
                id="is-table" 
                checked={isTable} 
                onCheckedChange={(checked) => setIsTable(checked as boolean)} 
              />
              <Label htmlFor="is-table" className="cursor-pointer">
                Select table/view instead of writing query
              </Label>
            </div>
            
            {isTable && database && server && (
              <Button 
                type="button" 
                variant="outline" 
                size="sm"
                onClick={fetchDatabaseMetadata}
                disabled={loadingMetadata}
              >
                {loadingMetadata ? <Spinner className="mr-2 h-4 w-4" /> : <Database className="mr-2 h-4 w-4" />}
                Fetch Tables & Views
              </Button>
            )}
          </div>
          
          {isTable && databaseMetadata ? (
            <div className="space-y-2">
              <div className="flex space-x-2 mb-2">
                <Button 
                  type="button" 
                  size="sm"
                  variant={selectedObjectType === 'table' ? 'default' : 'outline'} 
                  onClick={() => setSelectedObjectType('table')}
                  className="flex-1"
                >
                  <Table2 className="mr-2 h-4 w-4" />
                  Tables ({databaseMetadata.tables.length})
                </Button>
                <Button 
                  type="button" 
                  size="sm"
                  variant={selectedObjectType === 'view' ? 'default' : 'outline'} 
                  onClick={() => setSelectedObjectType('view')}
                  className="flex-1"
                >
                  <Search className="mr-2 h-4 w-4" />
                  Views ({databaseMetadata.views.length})
                </Button>
              </div>
              
              <Select 
                value={query} 
                onValueChange={setQuery}
                disabled={
                  (selectedObjectType === 'table' && databaseMetadata.tables.length === 0) ||
                  (selectedObjectType === 'view' && databaseMetadata.views.length === 0)
                }
              >
                <SelectTrigger>
                  <SelectValue placeholder={`Select a ${selectedObjectType}...`} />
                </SelectTrigger>
                <SelectContent>
                  {selectedObjectType === 'table' ? (
                    databaseMetadata.tables.length > 0 ? (
                      databaseMetadata.tables.map((table) => (
                        <SelectItem key={table} value={table}>{table}</SelectItem>
                      ))
                    ) : (
                      <SelectItem value="no-tables" disabled>No tables found</SelectItem>
                    )
                  ) : (
                    databaseMetadata.views.length > 0 ? (
                      databaseMetadata.views.map((view) => (
                        <SelectItem key={view} value={view}>{view}</SelectItem>
                      ))
                    ) : (
                      <SelectItem value="no-views" disabled>No views found</SelectItem>
                    )
                  )}
                </SelectContent>
              </Select>
            </div>
          ) : isTable ? (
            <p className="text-sm text-muted-foreground italic">
              Enter database connection details and click "Fetch Tables & Views" to list available objects
            </p>
          ) : null}
          
          {!isTable && (
            <>
              <Label htmlFor="query">SQL Query</Label>
              <Input 
                id="query" 
                value={query} 
                onChange={(e) => setQuery(e.target.value)} 
                placeholder="SELECT * FROM customers WHERE active = 1" 
              />
              
              <p className="text-xs text-muted-foreground">
                Note: For optimal performance, limit your query size or add a LIMIT clause.
              </p>
            </>
          )}
        </div>

        <Button 
          onClick={handleConnect} 
          disabled={isConnecting}
          className="w-full"
        >
          {isConnecting ? <Spinner className="mr-2 h-4 w-4" /> : null}
          {isConnecting ? 'Connecting...' : 'Connect and Load Data'}
        </Button>
      </CardContent>
    </Card>
  );
};

export default SqlConnectionForm;<|MERGE_RESOLUTION|>--- conflicted
+++ resolved
@@ -85,14 +85,7 @@
         };
       }
 
-<<<<<<< HEAD
-      const metadata = await getDatabaseMetadata(dbType, config);
-      setDatabaseMetadata(metadata);
-      
-      // If tables are available, preselect the first one
-      if (metadata.tables.length > 0 && isTable) {
-        setQuery(metadata.tables[0]);
-=======
+
       console.log('Fetching database metadata with config:', 
         { ...config, password: config.password ? '***HIDDEN***' : undefined });
       
@@ -116,7 +109,7 @@
         
         // Show success message with count of found objects
         toast.success(`Found ${metadata.tables.length} tables and ${metadata.views.length} views`);
->>>>>>> 75491e2c
+
       }
     } catch (error) {
       console.error('Error fetching database metadata:', error);
